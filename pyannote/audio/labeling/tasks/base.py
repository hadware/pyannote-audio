#!/usr/bin/env python
# encoding: utf-8

# The MIT License (MIT)

# Copyright (c) 2018-2019 CNRS

# Permission is hereby granted, free of charge, to any person obtaining a copy
# of this software and associated documentation files (the "Software"), to deal
# in the Software without restriction, including without limitation the rights
# to use, copy, modify, merge, publish, distribute, sublicense, and/or sell
# copies of the Software, and to permit persons to whom the Software is
# furnished to do so, subject to the following conditions:

# The above copyright notice and this permission notice shall be included in
# all copies or substantial portions of the Software.

# THE SOFTWARE IS PROVIDED "AS IS", WITHOUT WARRANTY OF ANY KIND, EXPRESS OR
# IMPLIED, INCLUDING BUT NOT LIMITED TO THE WARRANTIES OF MERCHANTABILITY,
# FITNESS FOR A PARTICULAR PURPOSE AND NONINFRINGEMENT. IN NO EVENT SHALL THE
# AUTHORS OR COPYRIGHT HOLDERS BE LIABLE FOR ANY CLAIM, DAMAGES OR OTHER
# LIABILITY, WHETHER IN AN ACTION OF CONTRACT, TORT OR OTHERWISE, ARISING FROM,
# OUT OF OR IN CONNECTION WITH THE SOFTWARE OR THE USE OR OTHER DEALINGS IN THE
# SOFTWARE.

# AUTHORS
# Hervé BREDIN - http://herve.niderb.fr

import warnings
import torch
import numpy as np
from tqdm import tqdm
from pyannote.database import get_unique_identifier
from pyannote.database import get_annotated
from pyannote.core.utils.numpy import one_hot_encoding
from pyannote.audio.features import Precomputed
from pyannote.audio.features.utils import get_audio_duration
from pyannote.core import Segment
from pyannote.core import Timeline
from pyannote.core import SlidingWindowFeature

from pyannote.generators.batch import batchify
from pyannote.generators.fragment import random_segment
from pyannote.generators.fragment import random_subsegment
from pyannote.generators.fragment import SlidingSegments

from pyannote.audio.train.trainer import Trainer

from .. import TASK_MULTI_CLASS_CLASSIFICATION
from .. import TASK_MULTI_LABEL_CLASSIFICATION
from .. import TASK_REGRESSION

import torch.nn.functional as F


class LabelingTaskGenerator(object):
    """Base batch generator for various labeling tasks

    This class should be inherited from: it should not be used directy

    Parameters
    ----------
    feature_extraction : `pyannote.audio.features.FeatureExtraction`
        Feature extraction
    protocol : `pyannote.database.Protocol`
    subset : {'train', 'development', 'test'}
    frame_info : `pyannote.core.SlidingWindow`, optional
        Override `feature_extraction.sliding_window`. This is useful for
        models that include the feature extraction step (e.g. SincNet) and
        therefore output a lower sample rate than that of the input.
        Defaults to `feature_extraction.sliding_window`
    frame_crop : {'center', 'loose', 'strict'}, optional
        Which mode to use when cropping labels. This is useful for models that
        include the feature extraction step (e.g. SincNet) and therefore use a
        different cropping mode. Defaults to 'center'.
    duration : float, optional
        Duration of sub-sequences. Defaults to 3.2s.
    batch_size : int, optional
        Batch size. Defaults to 32.
    per_epoch : float, optional
        Total audio duration per epoch, in days.
        Defaults to one day (1).
    parallel : int, optional
        Number of prefetching background generators. Defaults to 1. Each
        generator will prefetch enough batches to cover a whole epoch. Set
        `parallel` to 0 to not use background generators.
    exhaustive : bool, optional
        Ensure training files are covered exhaustively (useful in case of
        non-uniform label distribution).
    shuffle : bool, optional
        Shuffle exhaustive samples. Defaults to False.
    """

    def __init__(self, feature_extraction, protocol, subset='train',
                 frame_info=None, frame_crop=None, duration=3.2,
                 batch_size=32, per_epoch=1, parallel=1,
                 exhaustive=False, shuffle=False):

        super(LabelingTaskGenerator, self).__init__()

        self.feature_extraction = feature_extraction

        if frame_info is None:
            frame_info = self.feature_extraction.sliding_window
        self.frame_info = frame_info

        if frame_crop is None:
            frame_crop = 'center'
        self.frame_crop = frame_crop

        self.duration = duration
        self.batch_size = batch_size
        self.per_epoch = per_epoch
        self.parallel = parallel
        self.exhaustive = exhaustive
        self.shuffle = shuffle

        self._load_metadata(protocol, subset=subset)

    def postprocess_y(self, Y):
        """This function does nothing but return its input.
        It should be overriden by subclasses."""
        return Y

    def initialize_y(self, current_file):
        """Precompute y for the whole file

        Parameters
        ----------
        current_file : `dict`
            File as provided by a pyannote.database protocol.

        Returns
        -------
        y : `SlidingWindowFeature`
            Precomputed y for the whole file
        """
        y, _ = one_hot_encoding(current_file['annotation'],
                                get_annotated(current_file),
                                self.frame_info,
                                labels=self.segment_labels_,
                                mode='center')

        return SlidingWindowFeature(self.postprocess_y(y.data),
                                    y.sliding_window)

    def crop_y(self, y, segment):
        """Extract y for specified segment

        Parameters
        ----------
        y : `pyannote.core.SlidingWindowFeature`
            Output of `initialize_y` above.
        segment : `pyannote.core.Segment`
            Segment for which to obtain y.

        Returns
        -------
        cropped_y :  (n_samples, ) or (n_samples, dim) `np.ndarray`
            y for specified
        """

        return np.squeeze(y.crop(segment, mode=self.frame_crop,
                                 fixed=self.duration))

    def _load_metadata(self, protocol, subset='train'):
        """Gather the following information about the training subset:

        data_ : dict

            {'segments': <list of annotated segments>,
             'duration': <total duration of annotated segments>,
             'current_file': <protocol dictionary>,
             'y': <labels as numpy array>}

        segment_labels_ : list
            Sorted list of (unique) labels in protocol.

        file_labels_ : dict of list
            Sorted lists of (unique) file labels in protocol
        """

        self.data_ = {}
        segment_labels, file_labels = set(), dict()

        # loop once on all files
        for current_file in getattr(protocol, subset)():

            # ensure annotation/annotated are cropped to actual file duration
            support = Segment(start=0, end=get_audio_duration(current_file))
            current_file['annotated'] = get_annotated(current_file).crop(
                support, mode='intersection')
            current_file['annotation'] = current_file['annotation'].crop(
                support, mode='intersection')

            # keep track of unique segment labels
            segment_labels.update(current_file['annotation'].labels())

            # keep track of unique file labels
            for key, value in current_file.items():
                if key in ['annotation', 'annotated']:
                    continue
                if key not in file_labels:
                    file_labels[key] = set()
                file_labels[key].add(value)

            segments = [s for s in current_file['annotated']
                          if s.duration > self.duration]

            # corner case where no segment is long enough
            # and we removed them all...
            if not segments:
                continue

            # total duration of label in current_file (after removal of
            # short segments).
            duration = sum(s.duration for s in segments)

            # store all these in data_ dictionary
            datum = {'segments': segments,
                     'duration': duration,
                     'current_file': current_file}
            uri = get_unique_identifier(current_file)
            self.data_[uri] = datum

        self.file_labels_ = {k: sorted(file_labels[k]) for k in file_labels}
        self.segment_labels_ = sorted(segment_labels)

        for current_file in getattr(protocol, subset)():
            uri = get_unique_identifier(current_file)
            self.data_[uri]['y'] = self.initialize_y(current_file)

    @property
    def signature(self):
        signature = {'X': {'@': (None, np.stack)},
                     'y': {'@': (None, np.stack)}}

        for key in self.file_labels_:
            signature[key] = {'@': (None, np.stack)}

        return signature

    @property
    def specifications(self):
        """Task & sample specifications

        Returns
        -------
        specs : `dict`
            ['task'] (`str`) : task name
            ['X']['dimension'] (`int`) : features dimension
            ['y']['classes'] (`list`) : list of classes
        """

        specs = {
            'task': None,
            'X': {'dimension': self.feature_extraction.dimension},
            'y': {'classes': self.segment_labels_},
        }

        for key, classes in self.file_labels_.items():
            specs[key] = {'classes': classes}

<<<<<<< HEAD
        return specs

    def _samples(self):
=======
    def samples(self, iteration=None):
>>>>>>> 7d601f1a
        if self.exhaustive:
            return self._sliding_samples()
        else:
<<<<<<< HEAD
            return self._random_samples()

    def _random_samples(self):
=======
            return self.random_samples(iteration=iteration)

    def random_samples(self, iteration=None):
>>>>>>> 7d601f1a
        """Random samples

        Returns
        -------
        samples : generator
            Generator that yields {'X': ..., 'y': ...} samples indefinitely.
        """
        iteration = 0
        i = 0
        nb_sequences_per_epoch = self.batches_per_epoch * (self.batch_size + 2)

        uris = list(self.data_)
        durations = np.array([self.data_[uri]['duration'] for uri in uris])
        probabilities = durations / np.sum(durations)

        while True:

            # choose file at random with probability
            # proportional to its (annotated) duration
            uri = uris[np.random.choice(len(uris), p=probabilities)]

            datum = self.data_[uri]
            current_file = datum['current_file']

            # choose one segment at random with probability
            # proportional to its duration
            segment = next(random_segment(datum['segments'], weighted=True))

            # choose fixed-duration subsegment at random
            subsegment = next(random_subsegment(segment, self.duration))

<<<<<<< HEAD
            sample = {
                'X': self.feature_extraction.crop(current_file,
                                                  subsegment, mode='center',
                                                  fixed=self.duration),
                'y': self.crop_y(datum['y'], subsegment),
            }

            for key, classes in self.file_labels_.items():
                sample[key] = classes.index(current_file[key])
=======
            X = self.feature_extraction.crop(current_file,
                                      sequence, mode='center',
                                      fixed=self.duration, epoch=iteration)

            y = datum['y'].crop(sequence, mode='center', fixed=self.duration)
            i = i + 1

            if i % nb_sequences_per_epoch == 0:
                iteration = iteration + 1
                i = 0
>>>>>>> 7d601f1a

            yield sample

<<<<<<< HEAD
    def _sliding_samples(self):

=======
    def sliding_samples(self):
>>>>>>> 7d601f1a
        uris = list(self.data_)
        durations = np.array([self.data_[uri]['duration'] for uri in uris])
        probabilities = durations / np.sum(durations)

        sliding_segments = SlidingSegments(duration=self.duration,
                                           step=self.duration,
                                           source='annotated')

        while True:

            np.random.shuffle(uris)

            # loop on all files
            for uri in uris:

                datum = self.data_[uri]

                # make a copy of current file
                current_file = dict(datum['current_file'])

                # compute features for the whole file
                features = self.feature_extraction(current_file)

                # randomly shift 'annotated' segments start time so that
                # we avoid generating exactly the same subsequence twice
                annotated = Timeline(
                    [Segment(s.start + np.random.random() * self.duration,
                             s.end) for s in get_annotated(current_file)])
                current_file['annotated'] = annotated

                if self.shuffle:
                    samples = []

                for sequence in sliding_segments.from_file(current_file):

                    X = features.crop(sequence, mode='center',
                                      fixed=self.duration)
                    y = self.crop_y(datum['y'], subsegment)
                    sample = {'X': X, 'y': y}
                    for key, classes in self.file_labels_.items():
                        sample[key] = classes.index(current_file[key])

                    if self.shuffle:
                        samples.append(sample)
                    else:
                        yield sample

                if self.shuffle:
                    np.random.shuffle(samples)
                    for sample in samples:
                        yield sample

    @property
    def batches_per_epoch(self):
        """Number of batches needed to complete an epoch"""
        duration_per_epoch = self.per_epoch * 24 * 60 * 60
        duration_per_batch = self.duration * self.batch_size
        return int(np.ceil(duration_per_epoch / duration_per_batch))

<<<<<<< HEAD
    def __call__(self):
        """(Parallelized) batch generator"""
=======
    @property
    def labels(self):
        return list(self.labels_)

    def __call__(self, protocol, subset='train', iteration=None):
        """(Parallelized) batch generator"""
        # pre-load useful information about protocol once and for all
        self.initialize(protocol, subset=subset)
>>>>>>> 7d601f1a

        # number of batches needed to complete an epoch
        batches_per_epoch = self.batches_per_epoch

        generators = []

        if self.parallel:
            for _ in range(self.parallel):

                # batchify sampler and make sure at least
                # `batches_per_epoch` batches are prefetched.
                batches = batchify(self._samples(), self.signature,
                                   batch_size=self.batch_size,
                                   prefetch=batches_per_epoch)

                # add batch generator to the list of (background) generators
                generators.append(batches)
        else:

            # batchify sampler without prefetching
            batches = batchify(self._samples(), self.signature,
                               batch_size=self.batch_size, prefetch=0)

            # add it to the list of generators
            # NOTE: this list will only contain one generator
            generators.append(batches)

        # loop on (background) generators indefinitely
        while True:
            for batches in generators:
                # yield `batches_per_epoch` batches from current generator
                # so that each epoch is covered by exactly one generator
                for _ in range(batches_per_epoch):
                    yield next(batches)


class LabelingTask(Trainer):
    """Base class for various labeling tasks

    This class should be inherited from: it should not be used directy

    Parameters
    ----------
    duration : float, optional
        Duration of sub-sequences. Defaults to 3.2s.
    batch_size : int, optional
        Batch size. Defaults to 32.
    per_epoch : float, optional
        Total audio duration per epoch, in days.
        Defaults to one day (1).
    parallel : int, optional
        Number of prefetching background generators. Defaults to 1.
        Each generator will prefetch enough batches to cover a whole epoch.
        Set `parallel` to 0 to not use background generators.
    """

    def __init__(self, duration=3.2, batch_size=32, per_epoch=1,
                 parallel=1):
        super(LabelingTask, self).__init__()
        self.duration = duration
        self.batch_size = batch_size
        self.per_epoch = per_epoch
        self.parallel = parallel


    def get_batch_generator(self, feature_extraction, protocol, subset='train',
                            frame_info=None, frame_crop=None):
        """This method should be overriden by subclass

        Parameters
        ----------
        feature_extraction : `pyannote.audio.features.FeatureExtraction`
        protocol : `str`
            Name of pyannote.database protocol.
        subset : {'train', 'development'}, optional
            Defaults to 'train'.
        frame_info : `pyannote.core.SlidingWindow`, optional
            Override `feature_extraction.sliding_window`. This is useful for
            models that include the feature extraction step (e.g. SincNet) and
            therefore output a lower sample rate than that of the input.
        frame_crop : {'center', 'loose', 'strict'}, optional
            Which mode to use when cropping labels. This is useful for models
            that include the feature extraction step (e.g. SincNet) and
            therefore use a different cropping mode. Defaults to 'center'.

        Returns
        -------
        batch_generator : `LabelingTaskGenerator`
        """
        return LabelingTaskGenerator(
            feature_extraction, protocol, subset=subset,
            frame_info=frame_info, frame_crop=frame_crop,
            duration=self.duration, per_epoch=self.per_epoch,
            batch_size=self.batch_size, parallel=self.parallel)

    @property
    def weight(self):
        """Class/task weights

        Returns
        -------
        weight : None or `torch.Tensor`
        """
        return None

    def on_train_start(self):
        """Set loss function (with support for class weights)

        loss_func_ = Function f(input, target, weight=None) -> loss value
        """

        self.task_type_ = self.model_.specifications['task']

        if self.task_type_ == TASK_MULTI_CLASS_CLASSIFICATION:
            self.n_classes_ = len(self.model_.specifications['y']['classes'])
            self.loss_func_ = F.nll_loss

        if self.task_type_ == TASK_MULTI_LABEL_CLASSIFICATION:
            self.loss_func_ = F.binary_cross_entropy

        if self.task_type_ == TASK_REGRESSION:
            def mse_loss(input, target, weight=None):
                return F.mse_loss(input, target)
            self.loss_func_ = mse_loss

    def batch_loss(self, batch):
        """Compute loss for current `batch`

        Parameters
        ----------
        batch : `dict`
            ['X'] (`numpy.ndarray`)
            ['y'] (`numpy.ndarray`)

        Returns
        -------
        batch_loss : `dict`
            ['loss'] (`torch.Tensor`) : Loss
        """

        # forward pass
        X = torch.tensor(batch['X'],
                         dtype=torch.float32,
                         device=self.device_)
        fX = self.model_(X)

        if self.task_type_ == TASK_MULTI_CLASS_CLASSIFICATION:
            fX = fX.view((-1, self.n_classes_))

            target = torch.tensor(
                batch['y'],
                dtype=torch.int64,
                device=self.device_).contiguous().view((-1, ))

        elif self.task_type_ in [TASK_MULTI_LABEL_CLASSIFICATION,
                                 TASK_REGRESSION]:

            target = torch.tensor(
                batch['y'],
                dtype=torch.float32,
                device=self.device_)

        weight = self.weight
        if weight is not None:

            weight = weight.to(device=self.device_)

        return {'loss': self.loss_func_(fX, target, weight=weight)}<|MERGE_RESOLUTION|>--- conflicted
+++ resolved
@@ -3,7 +3,7 @@
 
 # The MIT License (MIT)
 
-# Copyright (c) 2018-2019 CNRS
+# Copyright (c) 2018 CNRS
 
 # Permission is hereby granted, free of charge, to any person obtaining a copy
 # of this software and associated documentation files (the "Software"), to deal
@@ -46,11 +46,9 @@
 
 from pyannote.audio.train.trainer import Trainer
 
-from .. import TASK_MULTI_CLASS_CLASSIFICATION
+from .. import TASK_CLASSIFICATION
 from .. import TASK_MULTI_LABEL_CLASSIFICATION
 from .. import TASK_REGRESSION
-
-import torch.nn.functional as F
 
 
 class LabelingTaskGenerator(object):
@@ -62,17 +60,6 @@
     ----------
     feature_extraction : `pyannote.audio.features.FeatureExtraction`
         Feature extraction
-    protocol : `pyannote.database.Protocol`
-    subset : {'train', 'development', 'test'}
-    frame_info : `pyannote.core.SlidingWindow`, optional
-        Override `feature_extraction.sliding_window`. This is useful for
-        models that include the feature extraction step (e.g. SincNet) and
-        therefore output a lower sample rate than that of the input.
-        Defaults to `feature_extraction.sliding_window`
-    frame_crop : {'center', 'loose', 'strict'}, optional
-        Which mode to use when cropping labels. This is useful for models that
-        include the feature extraction step (e.g. SincNet) and therefore use a
-        different cropping mode. Defaults to 'center'.
     duration : float, optional
         Duration of sub-sequences. Defaults to 3.2s.
     batch_size : int, optional
@@ -81,9 +68,9 @@
         Total audio duration per epoch, in days.
         Defaults to one day (1).
     parallel : int, optional
-        Number of prefetching background generators. Defaults to 1. Each
-        generator will prefetch enough batches to cover a whole epoch. Set
-        `parallel` to 0 to not use background generators.
+        Number of prefetching background generators. Defaults to 1.
+        Each generator will prefetch enough batches to cover a whole epoch.
+        Set `parallel` to 0 to not use background generators.
     exhaustive : bool, optional
         Ensure training files are covered exhaustively (useful in case of
         non-uniform label distribution).
@@ -91,23 +78,12 @@
         Shuffle exhaustive samples. Defaults to False.
     """
 
-    def __init__(self, feature_extraction, protocol, subset='train',
-                 frame_info=None, frame_crop=None, duration=3.2,
-                 batch_size=32, per_epoch=1, parallel=1,
-                 exhaustive=False, shuffle=False):
+    def __init__(self, feature_extraction, duration=3.2, batch_size=32,
+                 per_epoch=1, parallel=1, exhaustive=False, shuffle=False):
 
         super(LabelingTaskGenerator, self).__init__()
 
         self.feature_extraction = feature_extraction
-
-        if frame_info is None:
-            frame_info = self.feature_extraction.sliding_window
-        self.frame_info = frame_info
-
-        if frame_crop is None:
-            frame_crop = 'center'
-        self.frame_crop = frame_crop
-
         self.duration = duration
         self.batch_size = batch_size
         self.per_epoch = per_epoch
@@ -115,55 +91,7 @@
         self.exhaustive = exhaustive
         self.shuffle = shuffle
 
-        self._load_metadata(protocol, subset=subset)
-
-    def postprocess_y(self, Y):
-        """This function does nothing but return its input.
-        It should be overriden by subclasses."""
-        return Y
-
-    def initialize_y(self, current_file):
-        """Precompute y for the whole file
-
-        Parameters
-        ----------
-        current_file : `dict`
-            File as provided by a pyannote.database protocol.
-
-        Returns
-        -------
-        y : `SlidingWindowFeature`
-            Precomputed y for the whole file
-        """
-        y, _ = one_hot_encoding(current_file['annotation'],
-                                get_annotated(current_file),
-                                self.frame_info,
-                                labels=self.segment_labels_,
-                                mode='center')
-
-        return SlidingWindowFeature(self.postprocess_y(y.data),
-                                    y.sliding_window)
-
-    def crop_y(self, y, segment):
-        """Extract y for specified segment
-
-        Parameters
-        ----------
-        y : `pyannote.core.SlidingWindowFeature`
-            Output of `initialize_y` above.
-        segment : `pyannote.core.Segment`
-            Segment for which to obtain y.
-
-        Returns
-        -------
-        cropped_y :  (n_samples, ) or (n_samples, dim) `np.ndarray`
-            y for specified
-        """
-
-        return np.squeeze(y.crop(segment, mode=self.frame_crop,
-                                 fixed=self.duration))
-
-    def _load_metadata(self, protocol, subset='train'):
+    def initialize(self, protocol, subset='train'):
         """Gather the following information about the training subset:
 
         data_ : dict
@@ -173,15 +101,15 @@
              'current_file': <protocol dictionary>,
              'y': <labels as numpy array>}
 
-        segment_labels_ : list
-            Sorted list of (unique) labels in protocol.
-
-        file_labels_ : dict of list
-            Sorted lists of (unique) file labels in protocol
+        databases_ : list
+            Sorted list of (unique) databases in protocol.
+
+        labels_ : list
+            Sorted list of (unique) lables in protocol.
         """
 
         self.data_ = {}
-        segment_labels, file_labels = set(), dict()
+        labels, databases = set(), set()
 
         # loop once on all files
         for current_file in getattr(protocol, subset)():
@@ -193,16 +121,18 @@
             current_file['annotation'] = current_file['annotation'].crop(
                 support, mode='intersection')
 
-            # keep track of unique segment labels
-            segment_labels.update(current_file['annotation'].labels())
-
-            # keep track of unique file labels
-            for key, value in current_file.items():
-                if key in ['annotation', 'annotated']:
-                    continue
-                if key not in file_labels:
-                    file_labels[key] = set()
-                file_labels[key].add(value)
+            # keep track of database
+            database = current_file['database']
+            databases.add(database)
+
+            # keep track of unique labels
+            labels.update(current_file['annotation'].labels())
+
+            if isinstance(self.feature_extraction, Precomputed) and \
+               not self.feature_extraction.use_memmap:
+                msg = ('Loading all precomputed features in memory. '
+                       'Set "use_memmap" to True if you run out of memory.')
+                warnings.warn(msg)
 
             segments = [s for s in current_file['annotated']
                           if s.duration > self.duration]
@@ -223,63 +153,33 @@
             uri = get_unique_identifier(current_file)
             self.data_[uri] = datum
 
-        self.file_labels_ = {k: sorted(file_labels[k]) for k in file_labels}
-        self.segment_labels_ = sorted(segment_labels)
+        self.databases_ = sorted(databases)
+        self.labels_ = sorted(labels)
 
         for current_file in getattr(protocol, subset)():
+
+            y, _ = one_hot_encoding(current_file['annotation'],
+                                    get_annotated(current_file),
+                                    self.feature_extraction.sliding_window,
+                                    labels=self.labels_, mode='center')
+
             uri = get_unique_identifier(current_file)
-            self.data_[uri]['y'] = self.initialize_y(current_file)
-
-    @property
-    def signature(self):
-        signature = {'X': {'@': (None, np.stack)},
-                     'y': {'@': (None, np.stack)}}
-
-        for key in self.file_labels_:
-            signature[key] = {'@': (None, np.stack)}
-
-        return signature
-
-    @property
-    def specifications(self):
-        """Task & sample specifications
-
-        Returns
-        -------
-        specs : `dict`
-            ['task'] (`str`) : task name
-            ['X']['dimension'] (`int`) : features dimension
-            ['y']['classes'] (`list`) : list of classes
-        """
-
-        specs = {
-            'task': None,
-            'X': {'dimension': self.feature_extraction.dimension},
-            'y': {'classes': self.segment_labels_},
-        }
-
-        for key, classes in self.file_labels_.items():
-            specs[key] = {'classes': classes}
-
-<<<<<<< HEAD
-        return specs
-
-    def _samples(self):
-=======
+
+            self.data_[uri]['y'] = SlidingWindowFeature(
+                self.postprocess_y(y.data), y.sliding_window)
+
+    def postprocess_y(self, Y):
+        """This function does nothing but return its input.
+        It should be overriden by subclasses."""
+        return Y
+
     def samples(self, iteration=None):
->>>>>>> 7d601f1a
         if self.exhaustive:
-            return self._sliding_samples()
+            return self.sliding_samples()
         else:
-<<<<<<< HEAD
-            return self._random_samples()
-
-    def _random_samples(self):
-=======
             return self.random_samples(iteration=iteration)
 
     def random_samples(self, iteration=None):
->>>>>>> 7d601f1a
         """Random samples
 
         Returns
@@ -309,19 +209,8 @@
             segment = next(random_segment(datum['segments'], weighted=True))
 
             # choose fixed-duration subsegment at random
-            subsegment = next(random_subsegment(segment, self.duration))
-
-<<<<<<< HEAD
-            sample = {
-                'X': self.feature_extraction.crop(current_file,
-                                                  subsegment, mode='center',
-                                                  fixed=self.duration),
-                'y': self.crop_y(datum['y'], subsegment),
-            }
-
-            for key, classes in self.file_labels_.items():
-                sample[key] = classes.index(current_file[key])
-=======
+            sequence = next(random_subsegment(segment, self.duration))
+
             X = self.feature_extraction.crop(current_file,
                                       sequence, mode='center',
                                       fixed=self.duration, epoch=iteration)
@@ -332,16 +221,10 @@
             if i % nb_sequences_per_epoch == 0:
                 iteration = iteration + 1
                 i = 0
->>>>>>> 7d601f1a
-
-            yield sample
-
-<<<<<<< HEAD
-    def _sliding_samples(self):
-
-=======
+
+            yield {'X': X, 'y': np.squeeze(y)}
+
     def sliding_samples(self):
->>>>>>> 7d601f1a
         uris = list(self.data_)
         durations = np.array([self.data_[uri]['duration'] for uri in uris])
         probabilities = durations / np.sum(durations)
@@ -379,10 +262,11 @@
 
                     X = features.crop(sequence, mode='center',
                                       fixed=self.duration)
-                    y = self.crop_y(datum['y'], subsegment)
-                    sample = {'X': X, 'y': y}
-                    for key, classes in self.file_labels_.items():
-                        sample[key] = classes.index(current_file[key])
+
+                    y = datum['y'].crop(sequence, mode='center',
+                                        fixed=self.duration)
+
+                    sample = {'X': X, 'y': np.squeeze(y)}
 
                     if self.shuffle:
                         samples.append(sample)
@@ -393,6 +277,11 @@
                     np.random.shuffle(samples)
                     for sample in samples:
                         yield sample
+
+    @property
+    def signature(self):
+        return {'X': {'@': (None, np.stack)},
+                'y': {'@': (None, np.stack)}}
 
     @property
     def batches_per_epoch(self):
@@ -401,10 +290,6 @@
         duration_per_batch = self.duration * self.batch_size
         return int(np.ceil(duration_per_epoch / duration_per_batch))
 
-<<<<<<< HEAD
-    def __call__(self):
-        """(Parallelized) batch generator"""
-=======
     @property
     def labels(self):
         return list(self.labels_)
@@ -413,7 +298,6 @@
         """(Parallelized) batch generator"""
         # pre-load useful information about protocol once and for all
         self.initialize(protocol, subset=subset)
->>>>>>> 7d601f1a
 
         # number of batches needed to complete an epoch
         batches_per_epoch = self.batches_per_epoch
@@ -423,9 +307,12 @@
         if self.parallel:
             for _ in range(self.parallel):
 
-                # batchify sampler and make sure at least
+                # initialize one sample generator
+                samples = self.samples()
+
+                # batchify it and make sure at least
                 # `batches_per_epoch` batches are prefetched.
-                batches = batchify(self._samples(), self.signature,
+                batches = batchify(samples, self.signature,
                                    batch_size=self.batch_size,
                                    prefetch=batches_per_epoch)
 
@@ -433,8 +320,11 @@
                 generators.append(batches)
         else:
 
-            # batchify sampler without prefetching
-            batches = batchify(self._samples(), self.signature,
+            # initialize one sample generator
+            samples = self.samples()
+
+            # batchify it without prefetching
+            batches = batchify(samples, self.signature,
                                batch_size=self.batch_size, prefetch=0)
 
             # add it to the list of generators
@@ -478,36 +368,32 @@
         self.per_epoch = per_epoch
         self.parallel = parallel
 
-
-    def get_batch_generator(self, feature_extraction, protocol, subset='train',
-                            frame_info=None, frame_crop=None):
+    def get_batch_generator(self, feature_extraction):
         """This method should be overriden by subclass
 
         Parameters
         ----------
         feature_extraction : `pyannote.audio.features.FeatureExtraction`
-        protocol : `str`
-            Name of pyannote.database protocol.
-        subset : {'train', 'development'}, optional
-            Defaults to 'train'.
-        frame_info : `pyannote.core.SlidingWindow`, optional
-            Override `feature_extraction.sliding_window`. This is useful for
-            models that include the feature extraction step (e.g. SincNet) and
-            therefore output a lower sample rate than that of the input.
-        frame_crop : {'center', 'loose', 'strict'}, optional
-            Which mode to use when cropping labels. This is useful for models
-            that include the feature extraction step (e.g. SincNet) and
-            therefore use a different cropping mode. Defaults to 'center'.
 
         Returns
         -------
         batch_generator : `LabelingTaskGenerator`
         """
         return LabelingTaskGenerator(
-            feature_extraction, protocol, subset=subset,
-            frame_info=frame_info, frame_crop=frame_crop,
-            duration=self.duration, per_epoch=self.per_epoch,
-            batch_size=self.batch_size, parallel=self.parallel)
+            feature_extraction, duration=self.duration,
+            per_epoch=self.per_epoch, batch_size=self.batch_size,
+            parallel=self.parallel)
+
+    @property
+    def task_type(self):
+        msg = 'LabelingTask subclasses must implement task_type property'
+        raise NotImplementedError(msg)
+
+    @property
+    def n_classes(self):
+        """Number of classes"""
+        msg = 'LabelingTask subclass must define `n_classes` property.'
+        raise NotImplementedError(msg)
 
     @property
     def weight(self):
@@ -519,66 +405,33 @@
         """
         return None
 
-    def on_train_start(self):
-        """Set loss function (with support for class weights)
-
-        loss_func_ = Function f(input, target, weight=None) -> loss value
-        """
-
-        self.task_type_ = self.model_.specifications['task']
-
-        if self.task_type_ == TASK_MULTI_CLASS_CLASSIFICATION:
-            self.n_classes_ = len(self.model_.specifications['y']['classes'])
-            self.loss_func_ = F.nll_loss
-
-        if self.task_type_ == TASK_MULTI_LABEL_CLASSIFICATION:
-            self.loss_func_ = F.binary_cross_entropy
-
-        if self.task_type_ == TASK_REGRESSION:
-            def mse_loss(input, target, weight=None):
-                return F.mse_loss(input, target)
-            self.loss_func_ = mse_loss
-
-    def batch_loss(self, batch):
-        """Compute loss for current `batch`
-
-        Parameters
-        ----------
-        batch : `dict`
-            ['X'] (`numpy.ndarray`)
-            ['y'] (`numpy.ndarray`)
-
-        Returns
-        -------
-        batch_loss : `dict`
-            ['loss'] (`torch.Tensor`) : Loss
-        """
-
-        # forward pass
-        X = torch.tensor(batch['X'],
-                         dtype=torch.float32,
-                         device=self.device_)
-        fX = self.model_(X)
-
-        if self.task_type_ == TASK_MULTI_CLASS_CLASSIFICATION:
-            fX = fX.view((-1, self.n_classes_))
-
-            target = torch.tensor(
-                batch['y'],
-                dtype=torch.int64,
-                device=self.device_).contiguous().view((-1, ))
-
-        elif self.task_type_ in [TASK_MULTI_LABEL_CLASSIFICATION,
-                                 TASK_REGRESSION]:
-
-            target = torch.tensor(
-                batch['y'],
-                dtype=torch.float32,
-                device=self.device_)
+    def on_train_start(self, model, batches_per_epoch=None, **kwargs):
+
+        if model.n_classes != self.n_classes:
+            raise ValueError('n_classes mismatch')
+
+        self.loss_func_ = model.get_loss()
+
+    def batch_loss(self, batch, model, device, writer=None):
+
+        X = torch.tensor(batch['X'], dtype=torch.float32, device=device)
+        fX = model(X)
+
+        if self.task_type == TASK_CLASSIFICATION:
+            y = torch.tensor(batch['y'], dtype=torch.int64, device=device)
+            target = y.contiguous().view((-1, ))
+            fX = fX.view((-1, self.n_classes))
+
+        elif self.task_type == TASK_MULTI_LABEL_CLASSIFICATION:
+            target = torch.tensor(batch['y'], dtype=torch.float32,
+                                  device=device)
+
+        elif self.task_type == TASK_REGRESSION:
+            target = torch.tensor(batch['y'], dtype=torch.float32,
+                                  device=device)
 
         weight = self.weight
         if weight is not None:
-
-            weight = weight.to(device=self.device_)
-
-        return {'loss': self.loss_func_(fX, target, weight=weight)}+            weight = weight.to(device=device)
+
+        return self.loss_func_(fX, target, weight=weight)